import { CancellationToken } from '../../../../base/common/cancellation.js'
import { URI } from '../../../../base/common/uri.js'
import { IFileService, IFileStat } from '../../../../platform/files/common/files.js'
import { registerSingleton, InstantiationType } from '../../../../platform/instantiation/common/extensions.js'
import { createDecorator, IInstantiationService } from '../../../../platform/instantiation/common/instantiation.js'
import { IWorkspaceContextService } from '../../../../platform/workspace/common/workspace.js'
import { _VSReadFileRaw } from '../../../../workbench/contrib/void/browser/helpers/readFile.js'
import { QueryBuilder } from '../../../../workbench/services/search/common/queryBuilder.js'
import { ISearchService } from '../../../../workbench/services/search/common/search.js'


// tool use for AI



// we do this using Anthropic's style and convert to OpenAI style later
export type InternalToolInfo = {
	name: string,
	description: string,
	params: {
		[paramName: string]: { type: string, description: string | undefined } // name -> type
	},
	required: string[], // required paramNames
}

// helper
const paginationHelper = {
	desc: `Very large results may be paginated (indicated in the result). Pagination fails gracefully if out of bounds or invalid page number.`,
	param: { pageNumber: { type: 'number', description: 'The page number (optional, default is 1).' }, }
} as const

export const voidTools = {
	read_file: {
		name: 'read_file',
		description: 'Returns file contents of a given URI.',
		params: {
			uri: { type: 'string', description: undefined },
		},
		required: ['uri'],
	},

	list_dir: {
		name: 'list_dir',
		description: `Returns all file names and folder names in a given URI. ${paginationHelper.desc}`,
		params: {
			uri: { type: 'string', description: undefined },
			...paginationHelper.param
		},
		required: ['uri'],
	},

	pathname_search: {
		name: 'pathname_search',
		description: `Returns all pathnames that match a given grep query. You should use this when looking for a file with a specific name or path. This does NOT search file content. ${paginationHelper.desc}`,
		params: {
			query: { type: 'string', description: undefined },
			...paginationHelper.param,
		},
		required: ['query']
	},

	search: {
		name: 'search',
		description: `Returns all code excerpts containing the given string or grep query. This does NOT search pathname. As a follow-up, you may want to use read_file to view the full file contents of the results. ${paginationHelper.desc}`,
		params: {
			query: { type: 'string', description: undefined },
			...paginationHelper.param,
		},
		required: ['query'],
	},

	// semantic_search: {
	// 	description: 'Searches files semantically for the given string query.',
	// 	// RAG
	// },
} satisfies { [name: string]: InternalToolInfo }

export type ToolName = keyof typeof voidTools
export type ToolParamNames<T extends ToolName> = keyof typeof voidTools[T]['params']
export type ToolParamsObj<T extends ToolName> = { [paramName in ToolParamNames<T>]: unknown }


export type ToolCallReturnType<T extends ToolName>
	= T extends 'read_file' ? string
	: T extends 'list_dir' ? string
	: T extends 'pathname_search' ? string | URI[]
	: T extends 'search' ? string | URI[]
	: never

export type ToolFns = { [T in ToolName]: (p: string) => Promise<ToolCallReturnType<T>> }
export type ToolResultToString = { [T in ToolName]: (result: ToolCallReturnType<T>) => string }


async function generateDirectoryTreeMd(fileService: IFileService, rootURI: URI): Promise<string> {
	let output = ''
	function traverseChildren(children: IFileStat[], depth: number) {
		const indentation = '  '.repeat(depth);
		for (const child of children) {
			output += `${indentation}- ${child.name}\n`;
			traverseChildren(child.children ?? [], depth + 1);
		}
	}
	const stat = await fileService.resolve(rootURI, { resolveMetadata: false });

	// kickstart recursion
	output += `${stat.name}\n`;
	traverseChildren(stat.children ?? [], 1);

	return output;
}


const validateURI = (uriStr: unknown) => {
	if (typeof uriStr !== 'string') throw new Error('(provided uri must be a string)')
	const uri = URI.file(uriStr)
	return uri
}

export interface IToolsService {
	readonly _serviceBrand: undefined;
	toolFns: ToolFns;
	toolResultToString: ToolResultToString;
}

export const IToolsService = createDecorator<IToolsService>('ToolsService');

export class ToolsService implements IToolsService {

	readonly _serviceBrand: undefined;

	public toolFns: ToolFns
	public toolResultToString: ToolResultToString


	constructor(
		@IFileService fileService: IFileService,
		@IWorkspaceContextService workspaceContextService: IWorkspaceContextService,
		@ISearchService searchService: ISearchService,
		@IInstantiationService instantiationService: IInstantiationService,
	) {


		const queryBuilder = instantiationService.createInstance(QueryBuilder);

		const parseObj = (s: string): { [s: string]: unknown } | null => {
			try {
				const o = JSON.parse(s)
				return o
			}
			catch (e) {
				return null
			}
		}

		const invalidToolParamMsg = '(LLM parameter format was invalid for this tool)'
		this.toolFns = {
			read_file: async (s: string) => {
				const o = parseObj(s)
				if (!o) return invalidToolParamMsg
				const { uri: uriStr } = o

				const uri = validateURI(uriStr)
<<<<<<< HEAD
				const fileContents = await VSReadFileRaw(fileService, uri)
				return fileContents ?? invalidToolParamMsg
=======
				const fileContents = await _VSReadFileRaw(fileService, uri)
				return fileContents ?? '(could not read file)'
>>>>>>> baa89cc1
			},
			list_dir: async (s: string) => {
				const o = parseObj(s)
				if (!o) return invalidToolParamMsg
				const { uri: uriStr } = o

				const uri = validateURI(uriStr)
				// TODO!!!! check to make sure in workspace
				// TODO check to make sure is not gitignored
				const treeStr = await generateDirectoryTreeMd(fileService, uri)
				return treeStr
			},
			pathname_search: async (s: string) => {
				const o = parseObj(s)
				if (!o) return invalidToolParamMsg
				const { query: queryStr } = o

				if (typeof queryStr !== 'string') return 'Error: query was not a string'
				const query = queryBuilder.file(workspaceContextService.getWorkspace().folders.map(f => f.uri), { filePattern: queryStr, })

				const data = await searchService.fileSearch(query, CancellationToken.None)
				const URIs = data.results.map(({ resource, results }) => resource)
				return URIs
			},
			search: async (s: string) => {
				const o = parseObj(s)
				if (!o) return '(could not search)'
				const { query: queryStr } = o

				if (typeof queryStr !== 'string') return 'Error: query was not a string'
				const query = queryBuilder.text({ pattern: queryStr, }, workspaceContextService.getWorkspace().folders.map(f => f.uri))

				const data = await searchService.textSearch(query, CancellationToken.None)
				const URIs = data.results.map(({ resource, results }) => resource)
				return URIs
			},

		}

		this.toolResultToString = {
			read_file: (URIs) => {
				return URIs
			},
			list_dir: (URIs) => {
				return URIs
			},
			pathname_search: (URIs) => {
				if (typeof URIs === 'string') return URIs
				return URIs.map(uri => uri.fsPath).join('\n')
			},
			search: (URIs) => {
				if (typeof URIs === 'string') return URIs
				return URIs.map(uri => uri.fsPath).join('\n')
			},
		}



	}


}

registerSingleton(IToolsService, ToolsService, InstantiationType.Eager);
<|MERGE_RESOLUTION|>--- conflicted
+++ resolved
@@ -1,10 +1,11 @@
 import { CancellationToken } from '../../../../base/common/cancellation.js'
 import { URI } from '../../../../base/common/uri.js'
+import { IModelService } from '../../../../editor/common/services/model.js'
 import { IFileService, IFileStat } from '../../../../platform/files/common/files.js'
 import { registerSingleton, InstantiationType } from '../../../../platform/instantiation/common/extensions.js'
 import { createDecorator, IInstantiationService } from '../../../../platform/instantiation/common/instantiation.js'
 import { IWorkspaceContextService } from '../../../../platform/workspace/common/workspace.js'
-import { _VSReadFileRaw } from '../../../../workbench/contrib/void/browser/helpers/readFile.js'
+import { VSReadFile } from '../../../../workbench/contrib/void/browser/helpers/readFile.js'
 import { QueryBuilder } from '../../../../workbench/services/search/common/queryBuilder.js'
 import { ISearchService } from '../../../../workbench/services/search/common/search.js'
 
@@ -76,6 +77,8 @@
 } satisfies { [name: string]: InternalToolInfo }
 
 export type ToolName = keyof typeof voidTools
+export const toolNames = Object.keys(voidTools) as ToolName[]
+
 export type ToolParamNames<T extends ToolName> = keyof typeof voidTools[T]['params']
 export type ToolParamsObj<T extends ToolName> = { [paramName in ToolParamNames<T>]: unknown }
 
@@ -134,6 +137,7 @@
 
 	constructor(
 		@IFileService fileService: IFileService,
+		@IModelService modelService: IModelService,
 		@IWorkspaceContextService workspaceContextService: IWorkspaceContextService,
 		@ISearchService searchService: ISearchService,
 		@IInstantiationService instantiationService: IInstantiationService,
@@ -160,13 +164,8 @@
 				const { uri: uriStr } = o
 
 				const uri = validateURI(uriStr)
-<<<<<<< HEAD
-				const fileContents = await VSReadFileRaw(fileService, uri)
+				const fileContents = await VSReadFile(uri, modelService, fileService)
 				return fileContents ?? invalidToolParamMsg
-=======
-				const fileContents = await _VSReadFileRaw(fileService, uri)
-				return fileContents ?? '(could not read file)'
->>>>>>> baa89cc1
 			},
 			list_dir: async (s: string) => {
 				const o = parseObj(s)
