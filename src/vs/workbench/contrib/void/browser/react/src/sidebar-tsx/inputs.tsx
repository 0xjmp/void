/*---------------------------------------------------------------------------------------------
 *  Copyright (c) Glass Devtools, Inc. All rights reserved.
 *  Void Editor additions licensed under the AGPL 3.0 License.
 *--------------------------------------------------------------------------------------------*/

import React, { useCallback, useEffect, useRef } from 'react';
import { useService } from '../util/services.js';
import { HistoryInputBox, InputBox } from '../../../../../../../base/browser/ui/inputbox/inputBox.js';
import { defaultCheckboxStyles, defaultInputBoxStyles, defaultSelectBoxStyles, defaultToggleStyles } from '../../../../../../../platform/theme/browser/defaultStyles.js';
import { SelectBox, unthemedSelectBoxStyles } from '../../../../../../../base/browser/ui/selectBox/selectBox.js';
import { IDisposable } from '../../../../../../../base/common/lifecycle.js';



export const WidgetComponent = <CtorParams extends any[], Instance>({ ctor, propsFn, dispose, onCreateInstance }
	: {
		ctor: { new(...params: CtorParams): Instance },
		propsFn: (container: HTMLDivElement) => CtorParams,
		onCreateInstance: (instance: Instance) => IDisposable[],
		dispose: (instance: Instance) => void,
	}
) => {
	const containerRef = useRef<HTMLDivElement | null>(null);

	useEffect(() => {
		const instance = new ctor(...propsFn(containerRef.current!));
		const disposables = onCreateInstance(instance);
		return () => {
			disposables.forEach(d => d.dispose());
			dispose(instance)
		}
	}, [ctor, propsFn, dispose, onCreateInstance, containerRef])

	return <div ref={containerRef} className='w-full' />
}



export const VoidInputBox = ({ onChangeText, onCreateInstance, inputBoxRef, placeholder, multiline }: {
	onChangeText: (value: string) => void;
	onCreateInstance?: (instance: InputBox) => void | IDisposable[];
	inputBoxRef?: { current: InputBox | null };
	placeholder: string;
	multiline: boolean;
}) => {


	const contextViewProvider = useService('contextViewService');

	return <WidgetComponent
		ctor={InputBox}
		propsFn={useCallback((container) => [
			container,
			contextViewProvider,
			{
				inputBoxStyles: {
					...defaultInputBoxStyles,
					inputBackground: 'transparent',
				},
				placeholder,
				flexibleHeight: multiline,
				flexibleMaxHeight: 500,
				flexibleWidth: false,
			}
		] as const, [contextViewProvider, placeholder, multiline])}
		dispose={useCallback((instance: InputBox) => {
			instance.dispose()
			instance.element.remove()
		}, [])}
		onCreateInstance={useCallback((instance: InputBox) => {
			const disposables: IDisposable[] = []
			disposables.push(
				instance.onDidChange((newText) => onChangeText(newText))
			)
			if (onCreateInstance) {
				const ds = onCreateInstance(instance) ?? []
				disposables.push(...ds)
			}
			if (inputBoxRef)
				inputBoxRef.current = instance;

<<<<<<< HEAD
	return <div ref={containerRef} className="w-full" />;

	// return <textarea
	// 	ref={chatInputRef}
	// 	placeholder={`Press ${getCmdKey()}+L to select.`}
	// 	onChange={(e) => { setInstructions(e.target.value) }}
	// 	className={`w-full p-2 leading-tight resize-none max-h-[50vh] overflow-auto bg-transparent border-none !outline-none`}
	// 	rows={1}
	// 	onInput={e => { e.currentTarget.style.height = 'auto'; e.currentTarget.style.height = e.currentTarget.scrollHeight + 'px' }} // Adjust height dynamically

=======
			return disposables
		}, [onChangeText, onCreateInstance, inputBoxRef])
		}
	/>
>>>>>>> 07fcb3a7
};




export const VoidSelectBox = <T,>({ onChangeSelection, onCreateInstance, selectBoxRef, options }: {
	onChangeSelection: (value: T) => void;
	onCreateInstance?: ((instance: SelectBox) => void | IDisposable[]);
	selectBoxRef?: React.MutableRefObject<SelectBox | null>;
	options: readonly { text: string, value: T }[];
}) => {
	const contextViewProvider = useService('contextViewService');

	let containerRef = useRef<HTMLDivElement | null>(null);

	return <WidgetComponent
		ctor={SelectBox}
		propsFn={useCallback((container) => {
			containerRef.current = container
			const defaultIndex = 0;
			return [
				options.map(opt => ({ text: opt.text })),
				defaultIndex,
				contextViewProvider,
				defaultSelectBoxStyles
			] as const;
		}, [containerRef, options, contextViewProvider])}

		dispose={useCallback((instance: SelectBox) => {
			instance.dispose();
			for (let child of containerRef.current?.childNodes ?? [])
				containerRef.current?.removeChild(child)
		}, [containerRef])}

		onCreateInstance={useCallback((instance: SelectBox) => {
			const disposables: IDisposable[] = []

			if (containerRef.current)
				instance.render(containerRef.current)

			disposables.push(
				instance.onDidSelect(e => { onChangeSelection(options[e.index].value); })
			)

			if (onCreateInstance) {
				const ds = onCreateInstance(instance) ?? []
				disposables.push(...ds)
			}
			if (selectBoxRef)
				selectBoxRef.current = instance;

			return disposables;
		}, [containerRef, onChangeSelection, options, onCreateInstance, selectBoxRef])}

	/>;
};



// export const VoidSelectBox = <T,>({ onChangeSelection, initVal, selectBoxRef, options }: {
// 	initVal: T;
// 	selectBoxRef: React.MutableRefObject<SelectBox | null>;
// 	options: readonly { text: string, value: T }[];
// 	onChangeSelection: (value: T) => void;
// }) => {
// 	const contextViewProvider = useService('contextViewService');
// 	const contextMenuProvider = useService('contextMenuService');


// 	return <WidgetComponent
// 		ctor={DropdownMenu}
// 		propsFn={useCallback((container) => {
// 			return [
// 				container, {
// 					contextMenuProvider,
// 					actions: options.map(({ text, value }, i) => ({
// 						id: i + '',
// 						label: text,
// 						tooltip: text,
// 						class: undefined,
// 						enabled: true,
// 						run: () => {
// 							onChangeSelection(value);
// 						},
// 					}))

// 				}] as const;
// 		}, [options, initVal, contextViewProvider])}

// 		dispose={useCallback((instance: DropdownMenu) => {
// 			instance.dispose();
// 			// instance.element.remove()
// 		}, [])}

// 		onCreateInstance={useCallback((instance: DropdownMenu) => {
// 			return []
// 		}, [])}

// 	/>;
// };




// export const VoidCheckBox = ({ onChangeChecked, initVal, label, checkboxRef, }: {
// 	onChangeChecked: (checked: boolean) => void;
// 	initVal: boolean;
// 	checkboxRef: React.MutableRefObject<ObjectSettingCheckboxWidget | null>;
// 	label: string;
// }) => {
// 	const containerRef = useRef<HTMLDivElement>(null);

// 	const themeService = useService('themeService');
// 	const contextViewService = useService('contextViewService');
// 	const hoverService = useService('hoverService');

// 	useEffect(() => {
// 		if (!containerRef.current) return;

// 		// Create and mount the Checkbox using VSCode's implementation

// 		checkboxRef.current = new ObjectSettingCheckboxWidget(
// 			containerRef.current,
// 			themeService,
// 			contextViewService,
// 			hoverService,
// 		);


// 		checkboxRef.current.setValue([{
// 			key: { type: 'string', data: label },
// 			value: { type: 'boolean', data: initVal },
// 			removable: false,
// 			resetable: true,
// 		}])

// 		checkboxRef.current.onDidChangeList((list) => {
// 			onChangeChecked(!!list);
// 		})


// 		// cleanup
// 		return () => {
// 			if (checkboxRef.current) {
// 				checkboxRef.current.dispose();
// 				if (containerRef.current) {
// 					while (containerRef.current.firstChild) {
// 						containerRef.current.removeChild(containerRef.current.firstChild);
// 					}
// 				}
// 				checkboxRef.current = null;
// 			}
// 		};
// 	}, [checkboxRef, label, initVal, onChangeChecked]);

// 	return <div ref={containerRef} className="w-full" />;
// };

<|MERGE_RESOLUTION|>--- conflicted
+++ resolved
@@ -79,23 +79,10 @@
 			if (inputBoxRef)
 				inputBoxRef.current = instance;
 
-<<<<<<< HEAD
-	return <div ref={containerRef} className="w-full" />;
-
-	// return <textarea
-	// 	ref={chatInputRef}
-	// 	placeholder={`Press ${getCmdKey()}+L to select.`}
-	// 	onChange={(e) => { setInstructions(e.target.value) }}
-	// 	className={`w-full p-2 leading-tight resize-none max-h-[50vh] overflow-auto bg-transparent border-none !outline-none`}
-	// 	rows={1}
-	// 	onInput={e => { e.currentTarget.style.height = 'auto'; e.currentTarget.style.height = e.currentTarget.scrollHeight + 'px' }} // Adjust height dynamically
-
-=======
 			return disposables
 		}, [onChangeText, onCreateInstance, inputBoxRef])
 		}
 	/>
->>>>>>> 07fcb3a7
 };
 
 
