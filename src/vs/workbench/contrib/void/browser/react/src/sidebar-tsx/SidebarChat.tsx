--- conflicted
+++ resolved
@@ -21,14 +21,9 @@
 import { VOID_CTRL_L_ACTION_ID } from '../../../actionIDs.js';
 import { filenameToVscodeLanguage } from '../../../helpers/detectLanguage.js';
 import { VOID_OPEN_SETTINGS_ACTION_ID } from '../../../voidSettingsPane.js';
-<<<<<<< HEAD
 import { Pencil, X } from 'lucide-react';
-import { FeatureName } from '../../../../../../../platform/void/common/voidSettingsTypes.js';
-=======
-import { Pencil } from 'lucide-react';
 import { FeatureName, isFeatureNameDisabled } from '../../../../../../../platform/void/common/voidSettingsTypes.js';
 import { WarningBox } from '../void-settings-tsx/WarningBox.js';
->>>>>>> 3c03f584
 
 
 
@@ -151,7 +146,7 @@
 	onAbort: () => void;
 	isStreaming: boolean;
 	isDisabled?: boolean;
-	divRef: React.RefObject<HTMLDivElement>;
+	divRef?: React.RefObject<HTMLDivElement>;
 
 	// UI customization
 	featureName: FeatureName;
@@ -647,7 +642,7 @@
 			}
 
 			chatbubbleContents = <>
-				<VoidInputForm
+				<VoidChatArea
 					onSubmit={onSubmit}
 					onAbort={onAbort}
 					isStreaming={false}
@@ -674,7 +669,7 @@
 						fnsRef={textAreaFnsRef}
 						multiline={true}
 					/>
-				</VoidInputForm>
+				</VoidChatArea>
 			</>
 		}
 	}
@@ -796,11 +791,7 @@
 		const userMessage = textAreaRef.current?.value ?? ''
 		await chatThreadsService.addUserMessageAndStreamResponse(userMessage)
 
-<<<<<<< HEAD
 		setStaging({ ...staging, selections: [], }) // clear staging
-=======
-		chatThreadsService.setStaging([]) // clear staging
->>>>>>> 3c03f584
 		textAreaFnsRef.current?.setValue('')
 		textAreaRef.current?.focus() // focus input after submit
 
@@ -889,16 +880,10 @@
 			isStreaming={isStreaming}
 			isDisabled={isDisabled}
 			showSelections={true}
-<<<<<<< HEAD
 			showProspectiveSelections={prevMessagesHTML.length === 0}
 			staging={staging}
 			setStaging={setStaging}
-			// onSelectionsChange={chatThreadsService.setStagingSelections.bind(chatThreadsService)}
-=======
-			selections={selections || []}
-			onSelectionsChange={chatThreadsService.setStaging.bind(chatThreadsService)}
 			onClickAnywhere={() => { textAreaRef.current?.focus() }}
->>>>>>> 3c03f584
 			featureName="Ctrl+L"
 		>
 			<VoidInputBox2
