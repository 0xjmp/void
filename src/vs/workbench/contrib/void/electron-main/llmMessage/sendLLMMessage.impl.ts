/*--------------------------------------------------------------------------------------
 *  Copyright 2025 Glass Devtools, Inc. All rights reserved.
 *  Licensed under the Apache License, Version 2.0. See LICENSE.txt for more information.
 *--------------------------------------------------------------------------------------*/

import Anthropic from '@anthropic-ai/sdk';
import { Ollama } from 'ollama';
import OpenAI, { ClientOptions } from 'openai';
import { Model as OpenAIModel } from 'openai/resources/models.js';

<<<<<<< HEAD
=======
// Mistral FIM
import { MistralCore } from "@mistralai/mistralai/core.js";
import { fimComplete } from "@mistralai/mistralai/funcs/fimComplete.js";
//

>>>>>>> 67d453cf
import { extractReasoningOnFinalMessage, extractReasoningOnTextWrapper } from '../../common/helpers/extractCodeFromResult.js';
import { LLMChatMessage, LLMFIMMessage, ModelListParams, OllamaModelResponse, OnError, OnFinalMessage, OnText } from '../../common/sendLLMMessageTypes.js';
import { defaultProviderSettings, displayInfoOfProviderName, ModelSelectionOptions, ProviderName, SettingsOfProvider } from '../../common/voidSettingsTypes.js';
import { prepareFIMMessage, prepareMessages } from './preprocessLLMMessages.js';
import { getModelSelectionState, getModelCapabilities, getProviderCapabilities } from '../../common/modelCapabilities.js';
import { InternalToolInfo, ToolName, isAToolName } from '../../common/toolsServiceTypes.js';


type InternalCommonMessageParams = {
	aiInstructions: string;
	onText: OnText;
	onFinalMessage: OnFinalMessage;
	onError: OnError;
	providerName: ProviderName;
	settingsOfProvider: SettingsOfProvider;
	modelSelectionOptions: ModelSelectionOptions | undefined;
	modelName: string;
	_setAborter: (aborter: () => void) => void;
}

type SendChatParams_Internal = InternalCommonMessageParams & { messages: LLMChatMessage[]; tools?: InternalToolInfo[] }
type SendFIMParams_Internal = InternalCommonMessageParams & { messages: LLMFIMMessage; }
export type ListParams_Internal<ModelResponse> = ModelListParams<ModelResponse>


const invalidApiKeyMessage = (providerName: ProviderName) => `Invalid ${displayInfoOfProviderName(providerName).title} API key.`

// ------------ OPENAI-COMPATIBLE (HELPERS) ------------
const toOpenAICompatibleTool = (toolInfo: InternalToolInfo) => {
	const { name, description, params, required } = toolInfo
	return {
		type: 'function',
		function: {
			name: name,
			description: description,
			parameters: {
				type: 'object',
				properties: params,
				required: required,
			}
		}
	} satisfies OpenAI.Chat.Completions.ChatCompletionTool
}

type ToolCallOfIndex = { [index: string]: { name: string, paramsStr: string, id: string } } // type used to stream tool calls as they come in
type ToolCallsFrom_ReturnType = { name: ToolName, id: string, paramsStr: string }[] // return type of toolCallsFrom_<PROVIDER>

const toolCallsFrom_OpenAICompat = (toolCallOfIndex: ToolCallOfIndex): ToolCallsFrom_ReturnType => {
	return Object.keys(toolCallOfIndex).map(index => {
		const tool = toolCallOfIndex[index]
		return isAToolName(tool.name) ? { name: tool.name, id: tool.id, paramsStr: tool.paramsStr } : null
	}).filter(t => !!t)
}


const newOpenAICompatibleSDK = ({ settingsOfProvider, providerName, includeInPayload }: { settingsOfProvider: SettingsOfProvider, providerName: ProviderName, includeInPayload?: { [s: string]: any } }) => {
	const commonPayloadOpts: ClientOptions = {
		dangerouslyAllowBrowser: true,
		...includeInPayload,
	}
	if (providerName === 'openAI') {
		const thisConfig = settingsOfProvider[providerName]
		return new OpenAI({ apiKey: thisConfig.apiKey, ...commonPayloadOpts })
	}
	else if (providerName === 'ollama') {
		const thisConfig = settingsOfProvider[providerName]
		return new OpenAI({ baseURL: `${thisConfig.endpoint}/v1`, apiKey: 'noop', ...commonPayloadOpts })
	}
	else if (providerName === 'vLLM') {
		const thisConfig = settingsOfProvider[providerName]
		return new OpenAI({ baseURL: `${thisConfig.endpoint}/v1`, apiKey: 'noop', ...commonPayloadOpts })
	}
	else if (providerName === 'openRouter') {
		const thisConfig = settingsOfProvider[providerName]
		return new OpenAI({
			baseURL: 'https://openrouter.ai/api/v1',
			apiKey: thisConfig.apiKey,
			defaultHeaders: {
				'HTTP-Referer': 'https://voideditor.com', // Optional, for including your app on openrouter.ai rankings.
				'X-Title': 'Void', // Optional. Shows in rankings on openrouter.ai.
			},
			...commonPayloadOpts,
		})
	}
	else if (providerName === 'gemini') {
		const thisConfig = settingsOfProvider[providerName]
		return new OpenAI({ baseURL: 'https://generativelanguage.googleapis.com/v1beta/openai', apiKey: thisConfig.apiKey, ...commonPayloadOpts })
	}
	else if (providerName === 'deepseek') {
		const thisConfig = settingsOfProvider[providerName]
		return new OpenAI({ baseURL: 'https://api.deepseek.com/v1', apiKey: thisConfig.apiKey, ...commonPayloadOpts })
	}
	else if (providerName === 'openAICompatible') {
		const thisConfig = settingsOfProvider[providerName]
		return new OpenAI({ baseURL: thisConfig.endpoint, apiKey: thisConfig.apiKey, ...commonPayloadOpts })
	}
	else if (providerName === 'groq') {
		const thisConfig = settingsOfProvider[providerName]
		return new OpenAI({ baseURL: 'https://api.groq.com/openai/v1', apiKey: thisConfig.apiKey, ...commonPayloadOpts })
	}
	else if (providerName === 'xAI') {
		const thisConfig = settingsOfProvider[providerName]
		return new OpenAI({ baseURL: 'https://api.x.ai/v1', apiKey: thisConfig.apiKey, ...commonPayloadOpts })
	}
	else if (providerName === 'mistral') {
		const thisConfig = settingsOfProvider[providerName]
		return new OpenAI({ baseURL: 'https://api.mistral.ai/v1', apiKey: thisConfig.apiKey, ...commonPayloadOpts })
	}

	else throw new Error(`Void providerName was invalid: ${providerName}.`)
}


const _sendOpenAICompatibleFIM = ({ messages: messages_, onFinalMessage, onError, settingsOfProvider, modelName: modelName_, _setAborter, providerName, aiInstructions, modelSelectionOptions, }: SendFIMParams_Internal) => {
	const { modelName, supportsFIM } = getModelCapabilities(providerName, modelName_)
	if (!supportsFIM) {
		if (modelName === modelName_)
			onError({ message: `Model ${modelName} does not support FIM.`, fullError: null })
		else
			onError({ message: `Model ${modelName_} (${modelName}) does not support FIM.`, fullError: null })
		return
	}

	const messages = prepareFIMMessage({ messages: messages_, aiInstructions, })

	const openai = newOpenAICompatibleSDK({ providerName, settingsOfProvider })
	openai.completions
		.create({
			model: modelName,
			prompt: messages.prefix,
			suffix: messages.suffix,
			stop: messages.stopTokens,
			max_tokens: messages.maxTokens,
		})
		.then(async response => {

			const fullText = response.choices[0]?.text
			onFinalMessage({ fullText, fullReasoning: '', anthropicReasoning: null });
		})
		.catch(error => {
			if (error instanceof OpenAI.APIError && error.status === 401) { onError({ message: invalidApiKeyMessage(providerName), fullError: error }); }
			else { onError({ message: error + '', fullError: error }); }
		})
}

<<<<<<< HEAD

const _sendMistralFIM = ({ messages: messages_, onFinalMessage, onError, settingsOfProvider, modelName: modelName_, _setAborter, providerName, aiInstructions }: SendFIMParams_Internal) => {
	const { modelName, supportsFIM } = getModelCapabilities(providerName, modelName_)
	if (!supportsFIM) {
		if (modelName === modelName_)
			onError({ message: `Model ${modelName} does not support FIM.`, fullError: null })
		else
			onError({ message: `Model ${modelName_} (${modelName}) does not support FIM.`, fullError: null })
		return
	}
	const messages = prepareFIMMessage({ messages: messages_, aiInstructions })

	const mistral = new MistralCore({ apiKey: settingsOfProvider.mistral.apiKey })

	// DEBUG : request params
	//	console.log('🔍 Sending FIM request with params:', {
	//	model: modelName,
	//	promptLength: messages.prefix.length,
	//	suffixLength: messages.suffix.length,
	//	stream: false,
	//	maxTokens: messages.maxTokens
	//});

	fimComplete(
		mistral, {
		model: modelName,
		prompt: messages.prefix,
		suffix: messages.suffix,
		stream: false,
		topP: 1,
		maxTokens: messages.maxTokens,
		stop: messages.stopTokens
	},
	)
		.then(async response => {
			const fullText = response.choices[0]?.text || '';
			onFinalMessage({ fullText, });
			// console.log('✅ Réponse FIM reçue:', fullText);

		})
		.catch(error => {
			onError({ message: error + '', fullError: error });
		})
}

=======
>>>>>>> 67d453cf
const _sendOpenAICompatibleChat = ({ messages: messages_, onText, onFinalMessage, onError, settingsOfProvider, modelName: modelName_, _setAborter, providerName, aiInstructions, modelSelectionOptions, tools: tools_ }: SendChatParams_Internal) => {
	const {
		modelName,
		supportsReasoning,
		supportsSystemMessage,
		supportsTools,
		// maxOutputTokens, right now we are ignoring this
	} = getModelCapabilities(providerName, modelName_)

	const {
		canIOReasoning,
		openSourceThinkTags,
	} = supportsReasoning || {}


	const { providerReasoningIOSettings } = getProviderCapabilities(providerName)

	const { messages } = prepareMessages({ messages: messages_, aiInstructions, supportsSystemMessage, supportsTools, supportsAnthropicReasoningSignature: false })
	const tools = (supportsTools && ((tools_?.length ?? 0) !== 0)) ? tools_?.map(tool => toOpenAICompatibleTool(tool)) : undefined

	const includeInPayload = canIOReasoning ? providerReasoningIOSettings?.input?.includeInPayload || {} : {}

	const toolsObj = tools ? { tools: tools, tool_choice: 'auto', parallel_tool_calls: false, } as const : {}
	const openai: OpenAI = newOpenAICompatibleSDK({ providerName, settingsOfProvider, includeInPayload })
	const options: OpenAI.Chat.Completions.ChatCompletionCreateParamsStreaming = { model: modelName, messages: messages, stream: true, ...toolsObj, }

	const { needsManualParse: needsManualReasoningParse, nameOfFieldInDelta: nameOfReasoningFieldInDelta } = providerReasoningIOSettings?.output ?? {}
	const manuallyParseReasoning = needsManualReasoningParse && canIOReasoning && openSourceThinkTags
	if (manuallyParseReasoning) {
		onText = extractReasoningOnTextWrapper(onText, openSourceThinkTags)
	}

	let fullReasoningSoFar = ''
	let fullTextSoFar = ''
	const toolCallOfIndex: ToolCallOfIndex = {}
	openai.chat.completions
		.create(options)
		.then(async response => {
			_setAborter(() => response.controller.abort())
			// when receive text
			for await (const chunk of response) {
				// tool call
				for (const tool of chunk.choices[0]?.delta?.tool_calls ?? []) {
					const index = tool.index
					if (!toolCallOfIndex[index]) toolCallOfIndex[index] = { name: '', paramsStr: '', id: '' }
					toolCallOfIndex[index].name += tool.function?.name ?? ''
					toolCallOfIndex[index].paramsStr += tool.function?.arguments ?? '';
					toolCallOfIndex[index].id = tool.id ?? ''
				}
				// message
				const newText = chunk.choices[0]?.delta?.content ?? ''
				fullTextSoFar += newText

				// reasoning
				let newReasoning = ''
				if (nameOfReasoningFieldInDelta) {
					// @ts-ignore
					newReasoning = (chunk.choices[0]?.delta?.[nameOfReasoningFieldInDelta] || '') + ''
					fullReasoningSoFar += newReasoning
				}

				onText({ fullText: fullTextSoFar, fullReasoning: fullReasoningSoFar })
			}
			// on final
			const toolCalls = toolCallsFrom_OpenAICompat(toolCallOfIndex)
			if (!fullTextSoFar && !fullReasoningSoFar && toolCalls.length === 0) {
				onError({ message: 'Void: Response from model was empty.', fullError: null })
			}
			else {
				if (manuallyParseReasoning) {
					const { fullText, fullReasoning } = extractReasoningOnFinalMessage(fullTextSoFar, openSourceThinkTags)
					onFinalMessage({ fullText, fullReasoning, toolCalls, anthropicReasoning: null });
				} else {
					onFinalMessage({ fullText: fullTextSoFar, fullReasoning: fullReasoningSoFar, toolCalls, anthropicReasoning: null });
				}
			}
		})
		// when error/fail - this catches errors of both .create() and .then(for await)
		.catch(error => {
			if (error instanceof OpenAI.APIError && error.status === 401) { onError({ message: invalidApiKeyMessage(providerName), fullError: error }); }
			else { onError({ message: error + '', fullError: error }); }
		})
}


const _openaiCompatibleList = async ({ onSuccess: onSuccess_, onError: onError_, settingsOfProvider, providerName }: ListParams_Internal<OpenAIModel>) => {
	const onSuccess = ({ models }: { models: OpenAIModel[] }) => {
		onSuccess_({ models })
	}
	const onError = ({ error }: { error: string }) => {
		onError_({ error })
	}
	try {
		const openai = newOpenAICompatibleSDK({ providerName, settingsOfProvider })
		openai.models.list()
			.then(async (response) => {
				const models: OpenAIModel[] = []
				models.push(...response.data)
				while (response.hasNextPage()) {
					models.push(...(await response.getNextPage()).data)
				}
				onSuccess({ models })
			})
			.catch((error) => {
				onError({ error: error + '' })
			})
	}
	catch (error) {
		onError({ error: error + '' })
	}
}




// ------------ ANTHROPIC ------------
const toAnthropicTool = (toolInfo: InternalToolInfo) => {
	const { name, description, params, required } = toolInfo
	return {
		name: name,
		description: description,
		input_schema: {
			type: 'object',
			properties: params,
			required: required,
		}
	} satisfies Anthropic.Messages.Tool
}

const toolCallsFrom_Anthropic = (content: Anthropic.Messages.ContentBlock[]): ToolCallsFrom_ReturnType => {
	return content.map(c => {
		if (c.type !== 'tool_use') return null
		if (!isAToolName(c.name)) return null
		return c.type === 'tool_use' ? { name: c.name, paramsStr: JSON.stringify(c.input), id: c.id } : null
	}).filter(t => !!t)
}

const sendAnthropicChat = ({ messages: messages_, providerName, onText, onFinalMessage, onError, settingsOfProvider, modelSelectionOptions, modelName: modelName_, _setAborter, aiInstructions, tools: tools_ }: SendChatParams_Internal) => {
	const {
		modelName,
		supportsSystemMessage,
		supportsTools,
		maxOutputTokens,
		supportsReasoning,
	} = getModelCapabilities(providerName, modelName_)
	const {
		isReasoningEnabled,
		reasoningBudget,
	} = getModelSelectionState(providerName, modelName_, modelSelectionOptions) // user's modelName_ here

	const { messages, separateSystemMessageStr } = prepareMessages({ messages: messages_, aiInstructions, supportsSystemMessage, supportsTools, supportsAnthropicReasoningSignature: true })

	const thisConfig = settingsOfProvider.anthropic
	const anthropic = new Anthropic({ apiKey: thisConfig.apiKey, dangerouslyAllowBrowser: true });
	const tools = ((tools_?.length ?? 0) !== 0) ? tools_?.map(tool => toAnthropicTool(tool)) : undefined


	const toolsObj: Partial<Anthropic.Messages.MessageStreamParams> = tools ? {
		tools: tools,
		tool_choice: { type: 'auto', disable_parallel_tool_use: true } // one tool at a time
	} : {}


	const enableThinking = supportsReasoning && isReasoningEnabled && reasoningBudget
	const maxTokens = enableThinking ? supportsReasoning.reasoningMaxOutputTokens : maxOutputTokens
	const thinkingObj: Partial<Anthropic.Messages.MessageStreamParams> = enableThinking ? {
		thinking: { type: 'enabled', budget_tokens: reasoningBudget } // thinking enabled
	} : {}

	const stream = anthropic.messages.stream({
		system: separateSystemMessageStr,
		messages: messages,
		model: modelName,
		max_tokens: maxTokens ?? 4_096, // anthropic requires this
		...toolsObj,
		...thinkingObj,
	})

	// when receive text
	let fullText = ''
	let fullReasoning = ''

	// there are no events for tool_use, it comes in at the end
	stream.on('streamEvent', e => {
		// start block
		if (e.type === 'content_block_start') {
			if (e.content_block.type === 'text') {
				if (fullText) fullText += '\n\n' // starting a 2nd text block
				fullText += e.content_block.text
				onText({ fullText, fullReasoning })
			}
			else if (e.content_block.type === 'thinking') {
				if (fullReasoning) fullReasoning += '\n\n' // starting a 2nd reasoning block
				fullReasoning += e.content_block.thinking
				onText({ fullText, fullReasoning })
			}
			else if (e.content_block.type === 'redacted_thinking') {
				console.log('delta', e.content_block.type)
				if (fullReasoning) fullReasoning += '\n\n' // starting a 2nd reasoning block
				fullReasoning += '[redacted_thinking]'
				onText({ fullText, fullReasoning })
			}
		}

		// delta
		else if (e.type === 'content_block_delta') {
			if (e.delta.type === 'text_delta') {
				fullText += e.delta.text
				onText({ fullText, fullReasoning })
			}
			else if (e.delta.type === 'thinking_delta') {
				fullReasoning += e.delta.thinking
				onText({ fullText, fullReasoning })
			}
		}
	})

	// on done - (or when error/fail) - this is called AFTER last streamEvent
	stream.on('finalMessage', (response) => {
		const toolCalls = toolCallsFrom_Anthropic(response.content)
		const anthropicReasoning = response.content.filter(c => c.type === 'thinking' || c.type === 'redacted_thinking')
		onFinalMessage({ fullText, fullReasoning, toolCalls, anthropicReasoning })
	})
	// on error
	stream.on('error', (error) => {
		if (error instanceof Anthropic.APIError && error.status === 401) { onError({ message: invalidApiKeyMessage(providerName), fullError: error }) }
		else { onError({ message: error + '', fullError: error }) }
	})
	_setAborter(() => stream.controller.abort())
}

// //  in future, can do tool_use streaming in anthropic, but it's pretty fast even without streaming...
// const toolCallOfIndex: { [index: string]: { name: string, args: string } } = {}
// stream.on('streamEvent', e => {
// 	if (e.type === 'content_block_start') {
// 		if (e.content_block.type !== 'tool_use') return
// 		const index = e.index
// 		if (!toolCallOfIndex[index]) toolCallOfIndex[index] = { name: '', args: '' }
// 		toolCallOfIndex[index].name += e.content_block.name ?? ''
// 		toolCallOfIndex[index].args += e.content_block.input ?? ''
// 	}
// 	else if (e.type === 'content_block_delta') {
// 		if (e.delta.type !== 'input_json_delta') return
// 		toolCallOfIndex[e.index].args += e.delta.partial_json
// 	}
// })


// ------------ OLLAMA ------------
const newOllamaSDK = ({ endpoint }: { endpoint: string }) => {
	// if endpoint is empty, normally ollama will send to 11434, but we want it to fail - the user should type it in
	if (!endpoint) throw new Error(`Ollama Endpoint was empty (please enter ${defaultProviderSettings.ollama.endpoint} in Void if you want the default url).`)
	const ollama = new Ollama({ host: endpoint })
	return ollama
}

const ollamaList = async ({ onSuccess: onSuccess_, onError: onError_, settingsOfProvider }: ListParams_Internal<OllamaModelResponse>) => {
	const onSuccess = ({ models }: { models: OllamaModelResponse[] }) => {
		onSuccess_({ models })
	}
	const onError = ({ error }: { error: string }) => {
		onError_({ error })
	}
	try {
		const thisConfig = settingsOfProvider.ollama
		const ollama = newOllamaSDK({ endpoint: thisConfig.endpoint })
		ollama.list()
			.then((response) => {
				const { models } = response
				onSuccess({ models })
			})
			.catch((error) => {
				onError({ error: error + '' })
			})
	}
	catch (error) {
		onError({ error: error + '' })
	}
}

const sendOllamaFIM = ({ messages: messages_, onFinalMessage, onError, settingsOfProvider, modelName, aiInstructions, _setAborter }: SendFIMParams_Internal) => {
	const thisConfig = settingsOfProvider.ollama
	const ollama = newOllamaSDK({ endpoint: thisConfig.endpoint })

	const messages = prepareFIMMessage({ messages: messages_, aiInstructions, })

	let fullText = ''
	ollama.generate({
		model: modelName,
		prompt: messages.prefix,
		suffix: messages.suffix,
		options: {
			stop: messages.stopTokens,
			num_predict: messages.maxTokens, // max tokens
			// repeat_penalty: 1,
		},
		raw: true,
		stream: true, // stream is not necessary but lets us expose the
	})
		.then(async stream => {
			_setAborter(() => stream.abort())
			for await (const chunk of stream) {
				const newText = chunk.response
				fullText += newText
			}
			onFinalMessage({ fullText, fullReasoning: '', anthropicReasoning: null })
		})
		// when error/fail
		.catch((error) => {
			onError({ message: error + '', fullError: error })
		})
}

//////// MISTRAL ////////
<<<<<<< HEAD
const sendMistralChat = ({ messages: messages_, onText, onFinalMessage, onError, settingsOfProvider, modelName: modelName_, _setAborter, providerName, aiInstructions, modelSelectionOptions }: SendChatParams_Internal) => {
=======
const _sendMistralChat = ({ messages: messages_, onText, onFinalMessage, onError, settingsOfProvider, modelName: modelName_, _setAborter, providerName, aiInstructions, modelSelectionOptions }: SendChatParams_Internal) => {
>>>>>>> 67d453cf
	_sendOpenAICompatibleChat({
		messages: messages_,
		onText,
		onFinalMessage,
		onError,
		settingsOfProvider,
		modelName: modelName_,
		_setAborter,
		providerName,
		aiInstructions,
		modelSelectionOptions
	});
}

<<<<<<< HEAD
const sendMistralFIM = ({ messages: messages_, onFinalMessage, onError, settingsOfProvider, modelName: modelName_, _setAborter, providerName, aiInstructions, modelSelectionOptions }: SendFIMParams_Internal) => {
=======
const _sendMistralFIM = ({ messages: messages_, onFinalMessage, onError, settingsOfProvider, modelName: modelName_, _setAborter, providerName, aiInstructions, modelSelectionOptions }: SendFIMParams_Internal) => {
>>>>>>> 67d453cf
	const { modelName, supportsFIM } = getModelCapabilities(providerName, modelName_)
	if (!supportsFIM) {
		if (modelName === modelName_)
			onError({ message: `Model ${modelName} does not support FIM.`, fullError: null })
		else
			onError({ message: `Model ${modelName_} (${modelName}) does not support FIM.`, fullError: null })
		return
	}

	prepareFIMMessage({ messages: messages_, aiInstructions })

<<<<<<< HEAD
	_sendOpenAICompatibleFIM({
		messages: messages_,
		onFinalMessage,
		onError,
		settingsOfProvider,
		modelName: modelName_,
		_setAborter,
		providerName,
		aiInstructions,
		modelSelectionOptions,
		onText: () => { }
	});
=======
	const mistral = new MistralCore({ apiKey: settingsOfProvider.mistral.apiKey })

	fimComplete(
		mistral, {
		model: modelName,
		prompt: messages_.prefix,
		suffix: messages_.suffix,
		stream: false,
		topP: 1,
		stop: messages_.stopTokens
	},
	)
		.then(async response => {
			let content = response?.ok ? response.value.choices?.[0]?.message?.content : '';
			const fullText = typeof content === 'string' ? content :
				Array.isArray(content) ? content.map(chunk => chunk.type === 'text' ? chunk.text : '').join('') : '';
			onFinalMessage({ fullText, fullReasoning: '', anthropicReasoning: null });
		})
		.catch(error => {
			onError({ message: error + '', fullError: error });
		})
>>>>>>> 67d453cf
}


type CallFnOfProvider = {
	[providerName in ProviderName]: {
		sendChat: (params: SendChatParams_Internal) => void;
		sendFIM: ((params: SendFIMParams_Internal) => void) | null;
		list: ((params: ListParams_Internal<any>) => void) | null;
	}
}

export const sendLLMMessageToProviderImplementation = {
	anthropic: {
		sendChat: sendAnthropicChat,
		sendFIM: null,
		list: null,
	},
	openAI: {
		sendChat: (params) => _sendOpenAICompatibleChat(params),
		sendFIM: null,
		list: null,
	},
	xAI: {
		sendChat: (params) => _sendOpenAICompatibleChat(params),
		sendFIM: null,
		list: null,
	},
	gemini: {
		sendChat: (params) => _sendOpenAICompatibleChat(params),
		sendFIM: null,
		list: null,
	},
	ollama: {
		sendChat: (params) => _sendOpenAICompatibleChat(params),
		sendFIM: sendOllamaFIM,
		list: ollamaList,
	},
	openAICompatible: {
		sendChat: (params) => _sendOpenAICompatibleChat(params), // using openai's SDK is not ideal (your implementation might not do tools, reasoning, FIM etc correctly), talk to us for a custom integration
		sendFIM: (params) => _sendOpenAICompatibleFIM(params),
		list: null,
	},
	openRouter: {
		sendChat: (params) => _sendOpenAICompatibleChat(params),
		sendFIM: (params) => _sendOpenAICompatibleFIM(params),
		list: null,
	},
	vLLM: {
		sendChat: (params) => _sendOpenAICompatibleChat(params),
		sendFIM: (params) => _sendOpenAICompatibleFIM(params),
		list: (params) => _openaiCompatibleList(params),
	},
	deepseek: {
		sendChat: (params) => _sendOpenAICompatibleChat(params),
		sendFIM: null,
		list: null,
	},
	groq: {
		sendChat: (params) => _sendOpenAICompatibleChat(params),
		sendFIM: null,
		list: null,
	},
	mistral: {
<<<<<<< HEAD
		sendChat: (params) => sendMistralChat(params),
		sendFIM: (params) => sendMistralFIM(params),
=======
		sendChat: (params) => _sendMistralChat(params),
		sendFIM: (params) => _sendMistralFIM(params),
>>>>>>> 67d453cf
		list: null,
	},
} satisfies CallFnOfProvider<|MERGE_RESOLUTION|>--- conflicted
+++ resolved
@@ -8,14 +8,11 @@
 import OpenAI, { ClientOptions } from 'openai';
 import { Model as OpenAIModel } from 'openai/resources/models.js';
 
-<<<<<<< HEAD
-=======
 // Mistral FIM
 import { MistralCore } from "@mistralai/mistralai/core.js";
 import { fimComplete } from "@mistralai/mistralai/funcs/fimComplete.js";
 //
 
->>>>>>> 67d453cf
 import { extractReasoningOnFinalMessage, extractReasoningOnTextWrapper } from '../../common/helpers/extractCodeFromResult.js';
 import { LLMChatMessage, LLMFIMMessage, ModelListParams, OllamaModelResponse, OnError, OnFinalMessage, OnText } from '../../common/sendLLMMessageTypes.js';
 import { defaultProviderSettings, displayInfoOfProviderName, ModelSelectionOptions, ProviderName, SettingsOfProvider } from '../../common/voidSettingsTypes.js';
@@ -161,54 +158,6 @@
 		})
 }
 
-<<<<<<< HEAD
-
-const _sendMistralFIM = ({ messages: messages_, onFinalMessage, onError, settingsOfProvider, modelName: modelName_, _setAborter, providerName, aiInstructions }: SendFIMParams_Internal) => {
-	const { modelName, supportsFIM } = getModelCapabilities(providerName, modelName_)
-	if (!supportsFIM) {
-		if (modelName === modelName_)
-			onError({ message: `Model ${modelName} does not support FIM.`, fullError: null })
-		else
-			onError({ message: `Model ${modelName_} (${modelName}) does not support FIM.`, fullError: null })
-		return
-	}
-	const messages = prepareFIMMessage({ messages: messages_, aiInstructions })
-
-	const mistral = new MistralCore({ apiKey: settingsOfProvider.mistral.apiKey })
-
-	// DEBUG : request params
-	//	console.log('🔍 Sending FIM request with params:', {
-	//	model: modelName,
-	//	promptLength: messages.prefix.length,
-	//	suffixLength: messages.suffix.length,
-	//	stream: false,
-	//	maxTokens: messages.maxTokens
-	//});
-
-	fimComplete(
-		mistral, {
-		model: modelName,
-		prompt: messages.prefix,
-		suffix: messages.suffix,
-		stream: false,
-		topP: 1,
-		maxTokens: messages.maxTokens,
-		stop: messages.stopTokens
-	},
-	)
-		.then(async response => {
-			const fullText = response.choices[0]?.text || '';
-			onFinalMessage({ fullText, });
-			// console.log('✅ Réponse FIM reçue:', fullText);
-
-		})
-		.catch(error => {
-			onError({ message: error + '', fullError: error });
-		})
-}
-
-=======
->>>>>>> 67d453cf
 const _sendOpenAICompatibleChat = ({ messages: messages_, onText, onFinalMessage, onError, settingsOfProvider, modelName: modelName_, _setAborter, providerName, aiInstructions, modelSelectionOptions, tools: tools_ }: SendChatParams_Internal) => {
 	const {
 		modelName,
@@ -523,11 +472,7 @@
 }
 
 //////// MISTRAL ////////
-<<<<<<< HEAD
-const sendMistralChat = ({ messages: messages_, onText, onFinalMessage, onError, settingsOfProvider, modelName: modelName_, _setAborter, providerName, aiInstructions, modelSelectionOptions }: SendChatParams_Internal) => {
-=======
 const _sendMistralChat = ({ messages: messages_, onText, onFinalMessage, onError, settingsOfProvider, modelName: modelName_, _setAborter, providerName, aiInstructions, modelSelectionOptions }: SendChatParams_Internal) => {
->>>>>>> 67d453cf
 	_sendOpenAICompatibleChat({
 		messages: messages_,
 		onText,
@@ -542,11 +487,7 @@
 	});
 }
 
-<<<<<<< HEAD
-const sendMistralFIM = ({ messages: messages_, onFinalMessage, onError, settingsOfProvider, modelName: modelName_, _setAborter, providerName, aiInstructions, modelSelectionOptions }: SendFIMParams_Internal) => {
-=======
 const _sendMistralFIM = ({ messages: messages_, onFinalMessage, onError, settingsOfProvider, modelName: modelName_, _setAborter, providerName, aiInstructions, modelSelectionOptions }: SendFIMParams_Internal) => {
->>>>>>> 67d453cf
 	const { modelName, supportsFIM } = getModelCapabilities(providerName, modelName_)
 	if (!supportsFIM) {
 		if (modelName === modelName_)
@@ -558,20 +499,6 @@
 
 	prepareFIMMessage({ messages: messages_, aiInstructions })
 
-<<<<<<< HEAD
-	_sendOpenAICompatibleFIM({
-		messages: messages_,
-		onFinalMessage,
-		onError,
-		settingsOfProvider,
-		modelName: modelName_,
-		_setAborter,
-		providerName,
-		aiInstructions,
-		modelSelectionOptions,
-		onText: () => { }
-	});
-=======
 	const mistral = new MistralCore({ apiKey: settingsOfProvider.mistral.apiKey })
 
 	fimComplete(
@@ -593,7 +520,6 @@
 		.catch(error => {
 			onError({ message: error + '', fullError: error });
 		})
->>>>>>> 67d453cf
 }
 
 
@@ -657,13 +583,8 @@
 		list: null,
 	},
 	mistral: {
-<<<<<<< HEAD
-		sendChat: (params) => sendMistralChat(params),
-		sendFIM: (params) => sendMistralFIM(params),
-=======
 		sendChat: (params) => _sendMistralChat(params),
 		sendFIM: (params) => _sendMistralFIM(params),
->>>>>>> 67d453cf
 		list: null,
 	},
 } satisfies CallFnOfProvider